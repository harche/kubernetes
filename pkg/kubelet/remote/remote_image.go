/*
Copyright 2016 The Kubernetes Authors.

Licensed under the Apache License, Version 2.0 (the "License");
you may not use this file except in compliance with the License.
You may obtain a copy of the License at

    http://www.apache.org/licenses/LICENSE-2.0

Unless required by applicable law or agreed to in writing, software
distributed under the License is distributed on an "AS IS" BASIS,
WITHOUT WARRANTIES OR CONDITIONS OF ANY KIND, either express or implied.
See the License for the specific language governing permissions and
limitations under the License.
*/

package remote

import (
	"context"
	"errors"
	"fmt"
	"time"

	"google.golang.org/grpc"
	"k8s.io/klog"

	internalapi "k8s.io/kubernetes/pkg/kubelet/apis/cri"
	runtimeapi "k8s.io/kubernetes/pkg/kubelet/apis/cri/runtime/v1alpha2"
	"k8s.io/kubernetes/pkg/kubelet/util"
)

// RemoteImageService is a gRPC implementation of internalapi.ImageManagerService.
type RemoteImageService struct {
	timeout     time.Duration
	imageClient runtimeapi.ImageServiceClient
}

// NewRemoteImageService creates a new internalapi.ImageManagerService.
func NewRemoteImageService(endpoint string, connectionTimeout time.Duration) (internalapi.ImageManagerService, error) {
	klog.V(3).Infof("Connecting to image service %s", endpoint)
	addr, dailer, err := util.GetAddressAndDialer(endpoint)
	if err != nil {
		return nil, err
	}

	ctx, cancel := context.WithTimeout(context.Background(), connectionTimeout)
	defer cancel()

	conn, err := grpc.DialContext(ctx, addr, grpc.WithInsecure(), grpc.WithDialer(dailer), grpc.WithDefaultCallOptions(grpc.MaxCallRecvMsgSize(maxMsgSize)))
	if err != nil {
		klog.Errorf("Connect remote image service %s failed: %v", addr, err)
		return nil, err
	}

	return &RemoteImageService{
		timeout:     connectionTimeout,
		imageClient: runtimeapi.NewImageServiceClient(conn),
	}, nil
}

// ListImages lists available images.
func (r *RemoteImageService) ListImages(filter *runtimeapi.ImageFilter) ([]*runtimeapi.Image, error) {
	ctx, cancel := getContextWithTimeout(r.timeout)
	defer cancel()

	resp, err := r.imageClient.ListImages(ctx, &runtimeapi.ListImagesRequest{
		Filter: filter,
	})
	if err != nil {
		klog.Errorf("ListImages with filter %+v from image service failed: %v", filter, err)
		return nil, err
	}

	return resp.Images, nil
}

// ImageStatus returns the status of the image.
func (r *RemoteImageService) ImageStatus(image *runtimeapi.ImageSpec) (*runtimeapi.Image, error) {
	ctx, cancel := getContextWithTimeout(r.timeout)
	defer cancel()

	resp, err := r.imageClient.ImageStatus(ctx, &runtimeapi.ImageStatusRequest{
		Image: image,
	})
	if err != nil {
		klog.Errorf("ImageStatus %q from image service failed: %v", image.Image, err)
		return nil, err
	}

	if resp.Image != nil {
		if resp.Image.Id == "" || resp.Image.Size_ == 0 {
			errorMessage := fmt.Sprintf("Id or size of image %q is not set", image.Image)
			klog.Errorf("ImageStatus failed: %s", errorMessage)
			return nil, errors.New(errorMessage)
		}
	}

	return resp.Image, nil
}

<<<<<<< HEAD
// PullImage pulls an image with authentication config. It will also decrypt an
// encrypted image.
func (r *RemoteImageService) PullImage(image *runtimeapi.ImageSpec, auth *runtimeapi.AuthConfig, dcParams *runtimeapi.DecryptParams) (string, error) {
=======
// PullImage pulls an image with authentication config.
func (r *RemoteImageService) PullImage(image *runtimeapi.ImageSpec, auth *runtimeapi.AuthConfig, podSandboxConfig *runtimeapi.PodSandboxConfig) (string, error) {
>>>>>>> 49e83f89
	ctx, cancel := getContextWithCancel()
	defer cancel()

	resp, err := r.imageClient.PullImage(ctx, &runtimeapi.PullImageRequest{
<<<<<<< HEAD
		Image:    image,
		Auth:     auth,
		Dcparams: dcParams,
=======
		Image:         image,
		Auth:          auth,
		SandboxConfig: podSandboxConfig,
>>>>>>> 49e83f89
	})
	if err != nil {
		klog.Errorf("PullImage %q from image service failed: %v", image.Image, err)
		return "", err
	}

	if resp.ImageRef == "" {
		errorMessage := fmt.Sprintf("imageRef of image %q is not set", image.Image)
		klog.Errorf("PullImage failed: %s", errorMessage)
		return "", errors.New(errorMessage)
	}

	return resp.ImageRef, nil
}

// RemoveImage removes the image.
func (r *RemoteImageService) RemoveImage(image *runtimeapi.ImageSpec) error {
	ctx, cancel := getContextWithTimeout(r.timeout)
	defer cancel()

	_, err := r.imageClient.RemoveImage(ctx, &runtimeapi.RemoveImageRequest{
		Image: image,
	})
	if err != nil {
		klog.Errorf("RemoveImage %q from image service failed: %v", image.Image, err)
		return err
	}

	return nil
}

// ImageFsInfo returns information of the filesystem that is used to store images.
func (r *RemoteImageService) ImageFsInfo() ([]*runtimeapi.FilesystemUsage, error) {
	// Do not set timeout, because `ImageFsInfo` takes time.
	// TODO(random-liu): Should we assume runtime should cache the result, and set timeout here?
	ctx, cancel := getContextWithCancel()
	defer cancel()

	resp, err := r.imageClient.ImageFsInfo(ctx, &runtimeapi.ImageFsInfoRequest{})
	if err != nil {
		klog.Errorf("ImageFsInfo from image service failed: %v", err)
		return nil, err
	}
	return resp.GetImageFilesystems(), nil
}<|MERGE_RESOLUTION|>--- conflicted
+++ resolved
@@ -99,27 +99,17 @@
 	return resp.Image, nil
 }
 
-<<<<<<< HEAD
 // PullImage pulls an image with authentication config. It will also decrypt an
 // encrypted image.
-func (r *RemoteImageService) PullImage(image *runtimeapi.ImageSpec, auth *runtimeapi.AuthConfig, dcParams *runtimeapi.DecryptParams) (string, error) {
-=======
-// PullImage pulls an image with authentication config.
-func (r *RemoteImageService) PullImage(image *runtimeapi.ImageSpec, auth *runtimeapi.AuthConfig, podSandboxConfig *runtimeapi.PodSandboxConfig) (string, error) {
->>>>>>> 49e83f89
+func (r *RemoteImageService) PullImage(image *runtimeapi.ImageSpec, auth *runtimeapi.AuthConfig, dcParams *runtimeapi.DecryptParams, podSandboxConfig *runtimeapi.PodSandboxConfig) (string, error) {
 	ctx, cancel := getContextWithCancel()
 	defer cancel()
 
 	resp, err := r.imageClient.PullImage(ctx, &runtimeapi.PullImageRequest{
-<<<<<<< HEAD
 		Image:    image,
 		Auth:     auth,
 		Dcparams: dcParams,
-=======
-		Image:         image,
-		Auth:          auth,
-		SandboxConfig: podSandboxConfig,
->>>>>>> 49e83f89
+                SandboxConfig: podSandboxConfig,
 	})
 	if err != nil {
 		klog.Errorf("PullImage %q from image service failed: %v", image.Image, err)
