/*
Copyright 2016 The Kubernetes Authors.

Licensed under the Apache License, Version 2.0 (the "License");
you may not use this file except in compliance with the License.
You may obtain a copy of the License at

    http://www.apache.org/licenses/LICENSE-2.0

Unless required by applicable law or agreed to in writing, software
distributed under the License is distributed on an "AS IS" BASIS,
WITHOUT WARRANTIES OR CONDITIONS OF ANY KIND, either express or implied.
See the License for the specific language governing permissions and
limitations under the License.
*/

package cri

import (
	"time"

	runtimeapi "k8s.io/kubernetes/pkg/kubelet/apis/cri/runtime/v1alpha2"
)

// RuntimeVersioner contains methods for runtime name, version and API version.
type RuntimeVersioner interface {
	// Version returns the runtime name, runtime version and runtime API version
	Version(apiVersion string) (*runtimeapi.VersionResponse, error)
}

// ContainerManager contains methods to manipulate containers managed by a
// container runtime. The methods are thread-safe.
type ContainerManager interface {
	// CreateContainer creates a new container in specified PodSandbox.
	CreateContainer(podSandboxID string, config *runtimeapi.ContainerConfig, sandboxConfig *runtimeapi.PodSandboxConfig) (string, error)
	// StartContainer starts the container.
	StartContainer(containerID string) error
	// StopContainer stops a running container with a grace period (i.e., timeout).
	StopContainer(containerID string, timeout int64) error
	// RemoveContainer removes the container.
	RemoveContainer(containerID string) error
	// ListContainers lists all containers by filters.
	ListContainers(filter *runtimeapi.ContainerFilter) ([]*runtimeapi.Container, error)
	// ContainerStatus returns the status of the container.
	ContainerStatus(containerID string) (*runtimeapi.ContainerStatus, error)
	// UpdateContainerResources updates the cgroup resources for the container.
	UpdateContainerResources(containerID string, resources *runtimeapi.LinuxContainerResources) error
	// ExecSync executes a command in the container, and returns the stdout output.
	// If command exits with a non-zero exit code, an error is returned.
	ExecSync(containerID string, cmd []string, timeout time.Duration) (stdout []byte, stderr []byte, err error)
	// Exec prepares a streaming endpoint to execute a command in the container, and returns the address.
	Exec(*runtimeapi.ExecRequest) (*runtimeapi.ExecResponse, error)
	// Attach prepares a streaming endpoint to attach to a running container, and returns the address.
	Attach(req *runtimeapi.AttachRequest) (*runtimeapi.AttachResponse, error)
	// ReopenContainerLog asks runtime to reopen the stdout/stderr log file
	// for the container. If it returns error, new container log file MUST NOT
	// be created.
	ReopenContainerLog(ContainerID string) error
}

// PodSandboxManager contains methods for operating on PodSandboxes. The methods
// are thread-safe.
type PodSandboxManager interface {
	// RunPodSandbox creates and starts a pod-level sandbox. Runtimes should ensure
	// the sandbox is in ready state.
	RunPodSandbox(config *runtimeapi.PodSandboxConfig, runtimeHandler string) (string, error)
	// StopPodSandbox stops the sandbox. If there are any running containers in the
	// sandbox, they should be force terminated.
	StopPodSandbox(podSandboxID string) error
	// RemovePodSandbox removes the sandbox. If there are running containers in the
	// sandbox, they should be forcibly removed.
	RemovePodSandbox(podSandboxID string) error
	// PodSandboxStatus returns the Status of the PodSandbox.
	PodSandboxStatus(podSandboxID string) (*runtimeapi.PodSandboxStatus, error)
	// ListPodSandbox returns a list of Sandbox.
	ListPodSandbox(filter *runtimeapi.PodSandboxFilter) ([]*runtimeapi.PodSandbox, error)
	// PortForward prepares a streaming endpoint to forward ports from a PodSandbox, and returns the address.
	PortForward(*runtimeapi.PortForwardRequest) (*runtimeapi.PortForwardResponse, error)
}

// ContainerStatsManager contains methods for retrieving the container
// statistics.
type ContainerStatsManager interface {
	// ContainerStats returns stats of the container. If the container does not
	// exist, the call returns an error.
	ContainerStats(containerID string) (*runtimeapi.ContainerStats, error)
	// ListContainerStats returns stats of all running containers.
	ListContainerStats(filter *runtimeapi.ContainerStatsFilter) ([]*runtimeapi.ContainerStats, error)
}

// RuntimeService interface should be implemented by a container runtime.
// The methods should be thread-safe.
type RuntimeService interface {
	RuntimeVersioner
	ContainerManager
	PodSandboxManager
	ContainerStatsManager

	// UpdateRuntimeConfig updates runtime configuration if specified
	UpdateRuntimeConfig(runtimeConfig *runtimeapi.RuntimeConfig) error
	// Status returns the status of the runtime.
	Status() (*runtimeapi.RuntimeStatus, error)
}

// ImageManagerService interface should be implemented by a container image
// manager.
// The methods should be thread-safe.
type ImageManagerService interface {
	// ListImages lists the existing images.
	ListImages(filter *runtimeapi.ImageFilter) ([]*runtimeapi.Image, error)
	// ImageStatus returns the status of the image.
	ImageStatus(image *runtimeapi.ImageSpec) (*runtimeapi.Image, error)
	// PullImage pulls an image with the authentication config.
<<<<<<< HEAD
	// If the image is encrypted it will also decrypt it after pulling.
	PullImage(image *runtimeapi.ImageSpec, auth *runtimeapi.AuthConfig, dcParams *runtimeapi.DecryptParams) (string, error)
=======
	PullImage(image *runtimeapi.ImageSpec, auth *runtimeapi.AuthConfig, podSandboxConfig *runtimeapi.PodSandboxConfig) (string, error)
>>>>>>> 49e83f89
	// RemoveImage removes the image.
	RemoveImage(image *runtimeapi.ImageSpec) error
	// ImageFsInfo returns information of the filesystem that is used to store images.
	ImageFsInfo() ([]*runtimeapi.FilesystemUsage, error)
}<|MERGE_RESOLUTION|>--- conflicted
+++ resolved
@@ -111,12 +111,8 @@
 	// ImageStatus returns the status of the image.
 	ImageStatus(image *runtimeapi.ImageSpec) (*runtimeapi.Image, error)
 	// PullImage pulls an image with the authentication config.
-<<<<<<< HEAD
 	// If the image is encrypted it will also decrypt it after pulling.
-	PullImage(image *runtimeapi.ImageSpec, auth *runtimeapi.AuthConfig, dcParams *runtimeapi.DecryptParams) (string, error)
-=======
-	PullImage(image *runtimeapi.ImageSpec, auth *runtimeapi.AuthConfig, podSandboxConfig *runtimeapi.PodSandboxConfig) (string, error)
->>>>>>> 49e83f89
+	PullImage(image *runtimeapi.ImageSpec, auth *runtimeapi.AuthConfig, dcParams *runtimeapi.DecryptParams, podSandboxConfig *runtimeapi.PodSandboxConfig) (string, error)
 	// RemoveImage removes the image.
 	RemoveImage(image *runtimeapi.ImageSpec) error
 	// ImageFsInfo returns information of the filesystem that is used to store images.
