--- conflicted
+++ resolved
@@ -338,10 +338,7 @@
 
 		})
 	})
-<<<<<<< HEAD
-=======
-
->>>>>>> c6939792
+
 })
 
 func createAndTestPodRepeatedly(workers, iterations int, scenario podScenario, podClient v1core.PodInterface) {
